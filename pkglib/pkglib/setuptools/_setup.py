from __future__ import absolute_import

import os
import sys

<<<<<<< HEAD
from setuptools import setup as _setup, find_packages

from pkglib import config, util
from pkglib.setuptools.command import (develop, test, jenkins, egg_info, easy_install,
                                       pyinstall, update, pyuninstall, build_sphinx,
                                       build_ext, upload, register, upload_docs,
                                       depgraph, clean, test_egg, deploy,
                                       build_ext_static_interpreter, ext_gcov_test,
                                       sanity_check)

from .dist import Distribution


DEFAULT_CMD_CLASS = util.ReadOnlyDict({
    'develop': develop.develop,
    'easy_install': easy_install.easy_install,
    'egg_info': egg_info.egg_info,
    'jenkins': jenkins.jenkins,
    'update': update.update,
    'depgraph': depgraph.depgraph,
    'pyinstall': pyinstall.pyinstall,
    'build_sphinx': build_sphinx.build_sphinx,
    'build_ext': build_ext.build_ext,
    'build_ext_static_interpreter': (build_ext_static_interpreter
                                     .build_ext_static_interpreter),
    'ext_gcov_test': ext_gcov_test.ext_gcov_test,
    'test_egg': test_egg.test_egg,
    'upload': upload.upload,
    'deploy': deploy.deploy,
    'register': register.register,
    'upload_docs': upload_docs.upload_docs,
    'clean': clean.clean,
    'uninstall': pyuninstall.pyuninstall,
    'test': test.test,
    'sanity_check': sanity_check.sanity_check,
})
ALIASES = util.ReadOnlyDict({
    'tidy': 'clean --tidy',
    'cleanup': 'clean --site-packages',
    'remove': 'uninstall',
    'nosetests': 'test',
    'pytest': 'test',
})
=======
from distutils import log
from setuptools import setup as setuptools_setup, find_packages

from pkglib import config
from pkglib.manage import get_pkg_description, get_namespace_packages

from pkglib.setuptools.command import (
    develop, test, jenkins, egg_info, pyinstall, update, pyuninstall,
    build_sphinx, build_ext, upload, register, upload_docs, deploy, depgraph,
    cleanup, tidy, test_egg, release_externals, build_ext_static_interpreter,
    ext_gcov_test, config as config_cmd)
>>>>>>> 0edecc7f


def set_working_dir():
    """ Make sure we're working in the right directory, and ensure this is
        actually a setup.py file.
    """
    setup_py = sys.argv[0]
    if os.path.basename(setup_py) != 'setup.py':
        sys.stderr.write("You should only only be running this as "
                         "'python path/to/setup.py'")
        sys.exit(1)

    setup_py_dir = os.path.dirname(setup_py)
    if setup_py_dir:
        os.chdir(setup_py_dir)


def check_multiple_call(called=[]):
    if called:
        sys.stderr.write("setup() has already been run! setup.py should only "
                         "call setup() once.\n")
        sys.exit(1)
    called.append(True)


def check_distclass(distclass):
    if issubclass(distclass, Distribution):
        return

    sys.stderr.write("Distribution class must be a subclass of "
                     "`ahl.pkgtutils.setuptools.Distribution`, but got: %s\n"
                     % str(distclass))
    sys.exit(1)


def setup(**kwargs):
    """
    Call the regular `setuptools.setup` function with data read from
    our setup.cfg file.

    Parameters
    ----------
    kwargs : arguments dictionary
        Override any of the default `setuptools.setup` keyword arguments.

    """
    check_multiple_call()
    original_cwd = os.getcwd()
    set_working_dir()
    # Base set of defaults
    call_args = dict(
        distclass=Distribution,
        name='',
        version='',
        description='',
        long_description='',
        keywords='',
        author='',
        author_email='',
        url='',
        setup_requires=[],
        install_requires=[],
        tests_require=[],
        license='Proprietary',
        classifiers=[],
        entry_points={},
        scripts=[],
        ext_modules=[],
        packages=find_packages(exclude=['test*']),
        include_package_data=True,
        zip_safe=True,
        namespace_packages=[],
        original_cwd=original_cwd,
        cmdclass=dict(DEFAULT_CMD_CLASS),
        options=dict(
             aliases=dict(ALIASES),
        ))

    # Get the package metadata from the setup.cfg file
    call_args.update(config.parse_pkg_metadata(config.get_pkg_cfg_parser()))

    # Overrides/updates attributes from call arguments.
    # Override for scalar, update for dictionaries.
    for k, v in kwargs.items():
        if type(v) is dict and k in call_args:
            call_args[k].update(v)
        else:
            call_args[k] = v

    check_distclass(call_args["distclass"])

    # Call base setup method, retrieve distribution
    dist = setuptools_setup(**call_args)

    # Check if we've set a failed flag this may be due to a failed upload.
    if hasattr(dist, '_failed') and dist._failed:
        raise SystemExit(1)<|MERGE_RESOLUTION|>--- conflicted
+++ resolved
@@ -3,8 +3,7 @@
 import os
 import sys
 
-<<<<<<< HEAD
-from setuptools import setup as _setup, find_packages
+from setuptools import setup as setuptools_setup, find_packages
 
 from pkglib import config, util
 from pkglib.setuptools.command import (develop, test, jenkins, egg_info, easy_install,
@@ -47,19 +46,6 @@
     'nosetests': 'test',
     'pytest': 'test',
 })
-=======
-from distutils import log
-from setuptools import setup as setuptools_setup, find_packages
-
-from pkglib import config
-from pkglib.manage import get_pkg_description, get_namespace_packages
-
-from pkglib.setuptools.command import (
-    develop, test, jenkins, egg_info, pyinstall, update, pyuninstall,
-    build_sphinx, build_ext, upload, register, upload_docs, deploy, depgraph,
-    cleanup, tidy, test_egg, release_externals, build_ext_static_interpreter,
-    ext_gcov_test, config as config_cmd)
->>>>>>> 0edecc7f
 
 
 def set_working_dir():
